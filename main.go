--- conflicted
+++ resolved
@@ -104,19 +104,15 @@
 	signal.Notify(stop, syscall.SIGTERM, syscall.SIGINT)
 
 	go sse.Tick(broker, func(ctx context.Context, br sse.Broker) {
-<<<<<<< HEAD
 		timedCtx, cancel := context.WithTimeout(ctx, timeout)
 		defer cancel()
 		res, err := selenoid.Status(timedCtx, selenoidUri)
-=======
-		status, err := selenoid.Status(ctx, selenoidUri)
->>>>>>> e2423704
 		if err != nil {
 			log.Printf("can't get status (%s)\n", err)
 			br.Notify([]byte(`{ "errors": [{"msg": "can't get status"}] }`))
 			return
 		}
-		br.Notify(status)
+		br.Notify(res)
 	}, period, stop)
 
 	log.Printf("Listening on %s\n", listen)
